--- conflicted
+++ resolved
@@ -57,13 +57,6 @@
     fn cache_set(&mut self, key: K, val: V) {
         self.store.insert(key, val);
     }
-<<<<<<< HEAD
-    fn cache_remove(&mut self, k: &K) -> Option<V> { self.store.remove(k) }
-    fn cache_clear(&mut self) { self.store = HashMap::new(); }
-    fn cache_size(&self) -> usize { self.store.len() }
-    fn cache_hits(&self) -> Option<u32> { Some(self.hits) }
-    fn cache_misses(&self) -> Option<u32> { Some(self.misses) }
-=======
     fn cache_remove(&mut self, k: &K) -> Option<V> {
         self.store.remove(k)
     }
@@ -79,7 +72,6 @@
     fn cache_misses(&self) -> Option<u32> {
         Some(self.misses)
     }
->>>>>>> 7e472edd
 }
 
 /// Limited functionality doubly linked list using Vec as storage.
